/**
 *  Create-LumApps-Widget config file
 *  update the following to fit your needs
 */

export const useGlobalSettings = true;

/**
 * The ids of your provider and extension
 */
const providerId = '';
const extensionId = '';

const description = {
    en: 'SampleWidgetTypescript',
};

const name = {
    en: 'SampleWidgetTypescript',
};

const icon = {
    en:
        'https://lh3.googleusercontent.com/-6F_iwel8KGY/WD8MdGS0PkI/AAAAAAAAGDI/KaqvKtZCK_AsdK6BcKp6Cy1MpwoEWCUvgCKgB/s400/logo.png', // a working link to your widget icon
};

/**
<<<<<<< HEAD
 * Whether the extension requires an oauth application
 */
const oauth = false;

=======
 * The documentation's url of the enxtension.
 */
const links = {
    documentation: '',
}
>>>>>>> 94d069a2

/**
 * The components available for your extensions
 * 'content' : For the Widget content itself (required)
 * 'settings' : For your widget settings
 * 'globalSettings' : For globalsettings used by platform admin.
 */
const components = ['content', 'settings', 'global_settings'];

// Whether the extension is public or not in the marketplace.
const isPublic = true;

/**
 * The list of authorized customer ids.
 *
 * If your extension is not public only these customers will see and
 * will be able to install this extensions.
 */
const whitelist = [];

// do not change the following unless you know what you are doing
const config = {
    providerId,
    extensionId,
    name,
    description,
    icon,
<<<<<<< HEAD
    oauth,
=======
    links,
>>>>>>> 94d069a2
    components,
    isPublic,
    public: isPublic,
    whitelist,
    category: 'widget',
};

if (!useGlobalSettings) {
    config.components.pop();
}

export default config;<|MERGE_RESOLUTION|>--- conflicted
+++ resolved
@@ -25,18 +25,16 @@
 };
 
 /**
-<<<<<<< HEAD
  * Whether the extension requires an oauth application
  */
 const oauth = false;
 
-=======
+/**
  * The documentation's url of the enxtension.
  */
 const links = {
     documentation: '',
 }
->>>>>>> 94d069a2
 
 /**
  * The components available for your extensions
@@ -64,11 +62,8 @@
     name,
     description,
     icon,
-<<<<<<< HEAD
     oauth,
-=======
     links,
->>>>>>> 94d069a2
     components,
     isPublic,
     public: isPublic,
