--- conflicted
+++ resolved
@@ -1,10 +1,6 @@
 {
   "name": "create-lumapps-extension",
-<<<<<<< HEAD
-  "version": "0.0.4",
-=======
   "version": "0.0.5",
->>>>>>> 454c3532
   "description": "",
   "author": "lab@lumapps.com",
   "main": "index.js",
@@ -19,16 +15,9 @@
   ],
   "scripts": {
     "run": "node index.js",
-<<<<<<< HEAD
-    "prepublishOnly": "rm -f template-*/yarn.lock && rm -rf template-*/node_modules",
-    "version:patch": "yarn version --patch --no-git-tag-version",
-    "version:minor": "yarn version --minor --no-git-tag-version",
-    "postversion": "node updateVersions.js"
-=======
     "postversion": "node updateVersion.js",
     "publish:patch": "yarn version --patch",
     "publish:minor": "yarn version --minor && npm publish --access public"
->>>>>>> 454c3532
   },
   "repository": {
     "type": "git",
